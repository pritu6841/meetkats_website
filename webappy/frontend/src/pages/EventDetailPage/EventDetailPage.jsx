"use client";

import { useState, useEffect } from "react";
import { useParams, useNavigate } from "react-router-dom";
import {
  Share2Icon,
  MapPin,
  ExternalLink,
  Calendar,
  Users,
  Tag,
  ChevronDown,
  ChevronUp,
  Ticket,
  FileText,
  Edit,
  AlertTriangle,
} from "lucide-react";
import { Button } from "../../components/ui/button";
import { Card, CardContent } from "../../components/ui/card";
import { Textarea } from "../../components/ui/textarea";
import { FooterBlock } from "../BhoomiLandingPage/sections/FooterBlock";
import { format } from "date-fns";
import { AddToCalendarButton } from "add-to-calendar-button-react";
import { useAuth } from "../../context/AuthContext";
import eventService from "../../services/eventService";
import ticketService from "../../services/ticketService";
import Sidebar from "../../components/common/Navbar";

// Image component with fallback
const ImageWithFallback = ({
  src,
  alt,
  className,
  fallbackClass = "bg-gray-200",
}) => {
  const [hasError, setHasError] = useState(false);
  const [isLoaded, setIsLoaded] = useState(false);

  return (
    <div className={`${fallbackClass} ${className}`}>
      {!hasError && src && (
        <img
          src={src || "/placeholder.svg"}
          alt={alt}
          className={`w-full h-full object-cover transition-opacity duration-300 ${
            isLoaded ? "opacity-100" : "opacity-0"
          }`}
          onError={() => {
            console.log(`Image failed to load: ${src}`);
            setHasError(true);
          }}
          onLoad={() => setIsLoaded(true)}
        />
      )}
    </div>
  );
};

export const EventDetailPage = ({ user, onLogout }) => {
  const { eventId } = useParams();
  const navigate = useNavigate();
  const { user: authUser } = useAuth();

  // State management
  const [event, setEvent] = useState(null);
  const [loading, setLoading] = useState(true);
  const [error, setError] = useState(null);
  const [userResponse, setUserResponse] = useState(null);
  const [ticketTypes, setTicketTypes] = useState([]);
  const [showAllDescription, setShowAllDescription] = useState(false);
  const [ticketsLoading, setTicketsLoading] = useState(false);
  const [organizer, setOrganizer] = useState(null);
  const [isHost, setIsHost] = useState(false);
  const [hasForm, setHasForm] = useState(false);
  const [formLoading, setFormLoading] = useState(false);
  const [attendees, setAttendees] = useState([]);
  const [commentText, setCommentText] = useState("");
  const [submittingComment, setSubmittingComment] = useState(false);
  const [loadingAttendees, setLoadingAttendees] = useState(false);
  const [sortOrder, setSortOrder] = useState("newest");
  const [comments, setComments] = useState([
    {
      id: 1,
      name: "Uday Pandey",
      comment: "This looks amazing! Can't wait to attend.",
      timestamp: new Date("2024-01-20T10:00:00"),
      replies: [
        {
          id: 2,
          name: "Naman Kushwaha",
          comment: "Me too! See you there!",
          timestamp: new Date("2024-01-20T11:30:00"),
        },
      ],
    },
  ]);

  // Format date for display
  const formatDate = (dateString) => {
    if (!dateString) return "Date TBA";

    try {
      const options = {
        weekday: "long",
        year: "numeric",
        month: "long",
        day: "numeric",
      };
      return new Date(dateString).toLocaleDateString("en-US", options);
    } catch (err) {
      console.error("Date formatting error:", err);
      return "Invalid date";
    }
  };

  // Format time for display
  const formatTime = (dateString) => {
    if (!dateString) return "Time TBA";

    try {
      const options = { hour: "2-digit", minute: "2-digit" };
      return new Date(dateString).toLocaleTimeString("en-US", options);
    } catch (err) {
      console.error("Time formatting error:", err);
      return "Invalid time";
    }
  };

  // Safely get the attendee count
  const getAttendeeCount = (attendeeCounts, type) => {
    if (!attendeeCounts) return 0;

    const count = attendeeCounts[type];

    if (typeof count === "number") {
      return count;
    }

    if (count && typeof count === "object" && count.count !== undefined) {
      return count.count;
    }

    return 0;
  };

  // Calculate time remaining until event
  const getTimeRemaining = (eventDate) => {
    if (!eventDate) return null;

    const now = new Date();
    const event = new Date(eventDate);
    const diff = event - now;

    if (diff <= 0) return null; // Event has passed

    const days = Math.floor(diff / (1000 * 60 * 60 * 24));
    const hours = Math.floor((diff % (1000 * 60 * 60 * 24)) / (1000 * 60 * 60));

    if (days > 0) {
      return `${days} day${days !== 1 ? "s" : ""} remaining`;
    } else if (hours > 0) {
      return `${hours} hour${hours !== 1 ? "s" : ""} remaining`;
    } else {
      return "Starting soon";
    }
  };

  // Fetch event details
  useEffect(() => {
    const fetchEventDetails = async () => {
      setLoading(true);
      try {
        // Check if we have a valid eventId
        if (!eventId) {
          setError("Invalid event ID. Please check the URL and try again.");
          setLoading(false);
          return;
        }

        console.log("Fetching event with ID:", eventId);

        // Fetch event details from API
        const response = await eventService.getEvent(eventId);
        if (!response || !response.data) {
          throw new Error("No data received from server");
        }

        const eventData = response.data;
        setEvent(eventData);
        setUserResponse(eventData.userResponse);

        // Check if current user is the host
        if (authUser && eventData.createdBy) {
          const creatorId = eventData.createdBy._id || eventData.createdBy.id;
          const userId = authUser.id;
          const isCreator = creatorId === userId;

          const isEventHost = eventData.attendees?.some((attendee) => {
            const attendeeId = attendee.user?._id || attendee.user;
            return (
              attendeeId === userId &&
              ["host", "organizer"].includes(attendee.role)
            );
          });

          setIsHost(isCreator || isEventHost);
          setOrganizer(eventData.createdBy);
        }

        // Fetch ticket types if available
        try {
          setTicketsLoading(true);
          const ticketsResponse = await ticketService.getEventTicketTypes(
            eventId
          );
          const ticketData = ticketsResponse.data || [];
          setTicketTypes(Array.isArray(ticketData) ? ticketData : []);
        } catch (ticketError) {
          console.error("Error fetching ticket types:", ticketError);
        } finally {
          setTicketsLoading(false);
        }

        // Fetch attendees
        try {
          setLoadingAttendees(true);
          const attendeesResponse = await eventService.getEventAttendees(
            eventId
          );
          const attendeeData = attendeesResponse?.going || [];
          setAttendees(Array.isArray(attendeeData) ? attendeeData : []);
        } catch (attendeesError) {
          console.error("Error fetching attendees:", attendeesError);
        } finally {
          setLoadingAttendees(false);
        }

        // Check if event has custom form
        try {
          setFormLoading(true);
          const formResponse = await eventService.getCustomForm(eventId);
          setHasForm(!!formResponse);
        } catch (formError) {
          console.log("No custom form found for this event");
          setHasForm(false);
        } finally {
          setFormLoading(false);
        }
      } catch (err) {
        console.error("Error fetching event details:", err);
        setError(
          err.message || "Failed to load event details. Please try again later."
        );
      } finally {
        setLoading(false);
      }
    };

    fetchEventDetails();
  }, [eventId, authUser]);

  // Handle user response to event (going, maybe, declined)
  const handleResponseClick = async (status) => {
    try {
      // Check if we have a valid eventId
      if (!eventId) {
        console.error("Cannot respond: Invalid event ID");
        alert("Cannot respond to this event. Invalid event ID.");
        return;
      }

      console.log(`Responding to event ${eventId} with status: ${status}`);

      // Call API to update response
      await eventService.respondToEvent(eventId, status);

      // Update local state
      setUserResponse(status);

      // Refresh event data to get updated attendee counts
      const response = await eventService.getEvent(eventId);
      setEvent(response.data);

      // If the user is now "going", refresh the attendees list
      if (status === "going") {
        const attendeesResponse = await eventService.getEventAttendees(eventId);
        setAttendees(attendeesResponse?.going || []);
      }
    } catch (error) {
      console.error("Failed to update response:", error);
      alert("Failed to update your response. Please try again later.");
    }
  };

  const handleAddToCalendar = async () => {
    try {
      if (!eventId) {
        console.error("Cannot add to calendar: Invalid event ID");
        alert("Cannot add this event to calendar. Invalid event ID.");
        return;
      }

      console.log("Adding event to calendar:", eventId);
      await eventService.addToCalendar(eventId);

      // Show success message
      alert("Event added to your calendar");
    } catch (error) {
      console.error("Failed to add to calendar:", error);
      alert("Failed to add event to calendar. Please try again later.");
    }
  };

  // Handle form navigation based on user role
  const handleFormNavigation = () => {
    if (isHost) {
      // If user is host/organizer, navigate to form edit/create page
      navigate(`/events/${eventId}/register-event`);
    } else {
      // If user is attendee, navigate to form submission page
      navigate(`/events/${eventId}/form`);
    }
  };

  const handleBuyTickets = () => {
    navigate(`/tickets/book/${eventId}`);
  };

  // Handle comment submission
  const handleSubmitComment = async (e) => {
    e.preventDefault();
    if (!commentText.trim()) return;

    try {
      setSubmittingComment(true);
      // API call would go here
      // await eventService.addEventComment(eventId, commentText);

      // For now just simulate a delay and add to local state
      await new Promise((resolve) => setTimeout(resolve, 500));

      const newComment = {
        id: comments.length + 1,
        name: authUser?.firstName + " " + authUser?.lastName || "Anonymous",
        comment: commentText,
        timestamp: new Date(),
        replies: [],
      };

      setComments([newComment, ...comments]);
      setCommentText("");
    } catch (error) {
      console.error("Error posting comment:", error);
      alert("Failed to post comment. Please try again.");
    } finally {
      setSubmittingComment(false);
    }
  };

  // Handle share functionality
  const handleShare = () => {
    if (navigator.share) {
      navigator.share({
        title: event?.name || "Event",
        text:
          event?.description?.substring(0, 100) + "..." ||
          "Check out this event!",
        url: window.location.href,
      });
    } else {
      // Fallback - copy to clipboard
      navigator.clipboard.writeText(window.location.href);
      alert("Link copied to clipboard!");
    }
  };

  // Get going count safely
  const goingCount = event
    ? getAttendeeCount(event.attendeeCounts, "going")
    : 0;
  const maybeCount = event
    ? getAttendeeCount(event.attendeeCounts, "maybe")
    : 0;
  const declinedCount = event
    ? getAttendeeCount(event.attendeeCounts, "declined")
    : 0;
  const timeRemaining = event ? getTimeRemaining(event.startDateTime) : null;

  const responseButtons = [
    { id: "going", label: "Going", count: goingCount, color: "#22c55e" },
    { id: "maybe", label: "Maybe", count: maybeCount, color: "#eab308" },
    {
      id: "declined",
      label: "Can't Go",
      count: declinedCount,
      color: "#ef4444",
    },
  ];

  const venue = event?.location
    ? {
        name: event.location.name || "Venue TBA",
        address: event.location.address || "Address TBA",
        coordinates: event.location.coordinates || "26.5123°N, 80.2329°E",
      }
    : {
        name: "Venue TBA",
        address: "Address TBA",
        coordinates: "26.5123°N, 80.2329°E",
      };

  if (loading) {
    return (
      <div className="flex items-center justify-center h-screen">
        <div className="text-center p-6 bg-white rounded-lg shadow-sm">
          <div className="w-16 h-16 border-t-4 border-green-500 border-solid rounded-full animate-spin mx-auto"></div>
          <p className="mt-4 text-gray-600">Loading event details...</p>
        </div>
      </div>
    );
  }

  if (error || !event) {
    return (
      <div className="flex items-center justify-center h-screen">
        <div className="text-center p-8 bg-white rounded-lg shadow-sm max-w-md">
          <AlertTriangle size={48} className="mx-auto text-green-500 mb-4" />
          <h2 className="text-xl font-bold text-gray-800 mb-2">
            Event Not Found
          </h2>
          <p className="text-gray-600 mb-6">
            {error || "We couldn't find the event you're looking for."}
          </p>
          <div className="flex flex-col space-y-3">
            <button
              className="px-4 py-2 bg-green-600 text-white rounded-md hover:bg-green-700 transition"
              onClick={() => window.location.reload()}
            >
              Try Again
            </button>
            <button
              className="px-4 py-2 bg-gray-200 text-gray-700 rounded-md hover:bg-gray-300 transition"
              onClick={() => navigate("/events")}
            >
              Back to Events
            </button>
          </div>
        </div>
      </div>
    );
  }

  return (
    <div className="bg-white flex flex-row justify-center w-full">
      {/* Sidebar */}
      <div className="z-20 relative">
        <Sidebar user={user} onLogout={onLogout} />
      </div>
      <div className="bg-white w-full max-w-[1440px] relative mt-20">
        {/* Hero Section */}
        <div className="w-full relative">
          {/* Background with blur effect */}
          <div
            className="absolute inset-0 bg-cover bg-center"
            style={{
              backgroundImage: `url(${
                event.coverImage?.url ||
                "https://images.pexels.com/photos/2774556/pexels-photo-2774556.jpeg"
              })`,
              filter: "blur(8px)",
              transform: "scale(1.1)",
              zIndex: 0,
            }}
          />

          {/* Content overlay */}
          <div className="relative z-10 bg-white/80 backdrop-blur-sm">
            <div className="container mx-auto px-4 py-8 md:py-11">
              <div className="flex flex-col md:flex-row gap-8">
                {/* Event Image */}
                <div className="w-full md:w-[261px] h-[392px] rounded-lg shadow-lg flex-shrink-0 overflow-hidden">
                  <ImageWithFallback
                    src={event.coverImage?.url || "/placeholder.svg"}
                    alt={event.name}
                    className="w-full h-full"
                    fallbackClass="w-full h-full bg-gradient-to-r from-green-300 to-green-500 flex items-center justify-center"
                  />
                  {!event.coverImage?.url && (
                    <div className="absolute inset-0 flex items-center justify-center text-white">
                      <Calendar className="w-16 h-16 opacity-50" />
                    </div>
                  )}
                </div>

                {/* Event Details */}
                <div className="flex flex-col max-w-full md:max-w-[441px]">
                  <div className="flex items-start justify-between">
                    <h1 className="font-['Roboto',Helvetica] font-bold text-black text-3xl md:text-4xl mb-4 md:mb-6">
                      {event.name}
                    </h1>
                    <Button
                      variant="outline"
                      className="bg-white/80 backdrop-blur-sm rounded-[10px] border-black/30 flex items-center gap-2 hover:bg-white/90 transition-colors"
                      onClick={handleShare}
                    >
                      <Share2Icon className="w-5 h-5" />
                      <span className="font-['Roboto',Helvetica] text-sm">
                        Share
                      </span>
                    </Button>
                  </div>

                  <div
                    className={`font-['Roboto',Helvetica] font-normal text-black text-base text-justify mb-4 ${
                      showAllDescription ? "" : "line-clamp-6"
                    }`}
                  >
                    {event.description ||
                      "No description provided for this event."}
                  </div>

                  {event.description && event.description.length > 150 && (
                    <button
                      onClick={() => setShowAllDescription(!showAllDescription)}
                      className="cursor-pointer mb-4 text-green-600 font-medium flex items-center hover:text-green-700 transition self-start"
                    >
                      {showAllDescription ? (
                        <>
                          Show Less <ChevronUp className="ml-1 h-4 w-4" />
                        </>
                      ) : (
                        <>
                          Read More <ChevronDown className="ml-1 h-4 w-4" />
                        </>
                      )}
                    </button>
                  )}

                  {/* Form Registration Section */}
                  {hasForm && (
                    <div className="mt-4 bg-green-50 p-4 rounded-lg border border-green-200 mb-6">
                      <div className="flex justify-between items-center mb-2">
                        <h3 className="font-semibold text-gray-900">
                          Registration Required
                        </h3>
                        <button
                          onClick={handleFormNavigation}
                          className="cursor-pointer bg-green-500 hover:bg-green-600 text-white font-bold py-2 px-3 rounded text-sm transition"
                        >
                          {isHost ? "Manage Form" : "Register Now"}
                        </button>
                      </div>

                      <p className="text-sm text-gray-700">
                        {isHost
                          ? "This event has a custom registration form. You can manage submissions and modify the form."
                          : "This event requires additional registration information."}
                      </p>
                    </div>
                  )}

                  <div className="mt-6">
                    <AddToCalendarButton
                      name={event.name}
                      description={
                        event.description || "Join us for this exciting event!"
                      }
                      startDate={
                        event.startDateTime
                          ? format(new Date(event.startDateTime), "yyyy-MM-dd")
                          : "2024-02-20"
                      }
                      startTime={
                        event.startDateTime
                          ? format(new Date(event.startDateTime), "HH:mm")
                          : "09:00"
                      }
                      endDate={
                        event.endDateTime
                          ? format(new Date(event.endDateTime), "yyyy-MM-dd")
                          : "2024-02-20"
                      }
                      endTime={
                        event.endDateTime
                          ? format(new Date(event.endDateTime), "HH:mm")
                          : "19:00"
                      }
                      timeZone="America/New_York"
                      location={venue.address}
                      options={["Google", "Apple", "Microsoft365", "iCal"]}
                      buttonStyle="3d"
                    />
                  </div>

                  <div className="flex gap-4 mt-6">
                    {responseButtons.map((button) => (
                      <button
                        key={button.id}
                        className={`px-6 py-3 rounded-lg border-2 transition-all flex items-center gap-2 text-sm font-semibold ${
                          userResponse === button.id
                            ? "text-white"
                            : "text-black hover:bg-gray-50"
                        }`}
                        style={{
                          backgroundColor:
                            userResponse === button.id
                              ? button.color
                              : "transparent",
                          borderColor: button.color,
                          color:
                            userResponse === button.id
                              ? "#ffffff"
                              : button.color,
                        }}
                        onClick={() => handleResponseClick(button.id)}
                      >
                        {button.label}
                        <span
                          className="px-2 py-1 rounded-full text-xs"
                          style={{
                            backgroundColor:
                              userResponse === button.id
                                ? "rgba(255,255,255,0.2)"
                                : button.color,
                            color: "#ffffff",
                          }}
                        >
                          {button.count}
                        </span>
                      </button>
                    ))}
                  </div>
                </div>

                {/* Event Info Cards */}
                <div className="flex flex-col gap-8 w-full md:w-auto md:ml-auto">
                  <div className="grid grid-cols-1 sm:grid-cols-2 gap-6 md:gap-x-16 md:gap-y-8">
                    <div className="text-center md:text-left">
                      <h3 className="font-['Roboto',Helvetica] font-semibold text-black text-xl md:text-2xl mb-2">
                        Venue
                      </h3>
                      <p className="font-['Roboto',Helvetica] font-light text-black text-base max-w-[203px] mx-auto md:mx-0">
                        {venue.name}
                        <br />
                        {event.virtual
                          ? "Virtual Event"
                          : "In-Person Event"}{" "}
                        <br />
<<<<<<< HEAD
                         {formatDate(event.startDateTime)}, {formatTime(event.startDateTime)} - {formatDate(event.endDateTime)},{formatTime(event.endDateTime)}
=======
                        {formatDate(event.startDateTime)},{" "}
                        {formatTime(event.startDateTime)} -{" "}
                        {formatDate(event.endDateTime)},
                        {formatTime(event.endDateTime)}
>>>>>>> 43bc2be7
                      </p>
                    </div>

                    <div className="text-center md:text-left">
                      <h3 className="font-['Roboto',Helvetica] font-semibold text-black text-xl md:text-2xl mb-2">
                        Organiser
                      </h3>
                      <p className="font-['Roboto',Helvetica] font-light text-black text-base max-w-[203px] mx-auto md:mx-0">
                        {organizer
                          ? `${organizer.firstName} ${organizer.lastName}`
                          : "Event Organizer"}
                        <br />
                        {organizer?.headline && (
                          <>
                            {organizer.headline}
                            <br />
                          </>
                        )}
                      </p>
                      {organizer && (
                        <button
                          onClick={() =>
                            navigate(
                              `/profile/${organizer._id || organizer.id}`
                            )
                          }
                          className="cursor-pointer inline-block px-4 py-2 mt-2 text-sm font-medium text-white bg-green-600 rounded hover:bg-green-700 transition-colors duration-200 focus:outline-none focus:ring-2 focus:ring-green-400 focus:ring-offset-2"
                        >
                          View Profile
                        </button>
                      )}
                    </div>

                    <div className="text-center md:text-left">
                      <h3 className="font-['Roboto',Helvetica] font-semibold text-black text-xl md:text-2xl mb-2">
                        Tickets
                      </h3>
                      <p className="font-['Roboto',Helvetica] font-light text-black text-base max-w-[203px] mx-auto md:mx-0">
                        {ticketsLoading
                          ? "Loading..."
                          : ticketTypes && ticketTypes.length > 0
                          ? `${ticketTypes.length} ticket type${
                              ticketTypes.length > 1 ? "s" : ""
                            } available`
                          : "Free Event"}
                      </p>
                      {ticketTypes && ticketTypes.length > 0 && (
                        <button
                          onClick={handleBuyTickets}
                          className="cursor-pointer inline-block px-4 py-2 mt-2 text-sm font-medium text-white bg-blue-600 rounded hover:bg-blue-700 transition-colors duration-200 focus:outline-none focus:ring-2 focus:ring-blue-400 focus:ring-offset-2"
                        >
                          Book Tickets
                        </button>
                      )}
                    </div>

                    <div className="text-center md:text-left">
                      <h3 className="font-['Roboto',Helvetica] font-semibold text-black text-xl md:text-2xl mb-2">
                        Attendees
                      </h3>
                      <p className="font-['Roboto',Helvetica] font-light text-black text-base max-w-[203px] mx-auto md:mx-0">
                        {goingCount} attending
                        {maybeCount > 0 && (
                          <>
                            <br />
                            {maybeCount} interested
                          </>
                        )}
                      </p>
                    </div>
                  </div>
                </div>
              </div>
            </div>
          </div>
        </div>

        {/* About Section */}
        <div className="container mx-auto px-4 md:px-10 mt-12">
          <h2 className="font-['Roboto',Helvetica] font-bold text-black text-2xl mb-4">
            About the Event
          </h2>
          <div className="font-['Roboto',Helvetica] font-normal text-black text-base mb-8 whitespace-pre-line">
            {event.description || "No description provided for this event."}
          </div>

          {/* Tags */}
          {event.tags && event.tags.length > 0 && (
            <div className="mb-8">
              <h3 className="font-medium text-gray-900 mb-2">Tags</h3>
              <div className="flex flex-wrap gap-2">
                {event.tags.map((tag, index) => (
                  <div
                    key={index}
                    className="bg-gray-100 hover:bg-gray-200 px-3 py-1 rounded-full text-sm flex items-center transition"
                  >
                    <Tag className="w-3 h-3 mr-1 text-gray-500" />
                    {tag}
                  </div>
                ))}
              </div>
            </div>
          )}

          {/* Location Section */}
          {!event.virtual && (
            <div className="mb-12">
              <h2 className="font-['Roboto',Helvetica] font-bold text-black text-2xl mb-4">
                Location
              </h2>
              <div className="bg-gray-50 p-6 rounded-lg mb-4">
                <div className="flex items-start gap-2 mb-4">
                  <MapPin className="w-5 h-5 mt-1 text-textblue" />
                  <div>
                    <h3 className="font-['Roboto',Helvetica] font-semibold text-lg mb-1">
                      {venue.name}
                    </h3>
                    <p className="text-gray-600">{venue.address}</p>
                    {event.location?.city && (
                      <p className="text-gray-600">
                        {[
                          event.location.city,
                          event.location.state,
                          event.location.country,
                        ]
                          .filter(Boolean)
                          .join(", ")}
                      </p>
                    )}
                  </div>
                </div>
                <a
                  href={`https://www.google.com/maps/search/?api=1&query=${encodeURIComponent(
                    venue.address
                  )}`}
                  target="_blank"
                  rel="noopener noreferrer"
                  className="inline-flex items-center text-textblue hover:text-textblue/80 transition-colors"
                >
                  <span className="mr-2">Get Directions</span>
                  <ExternalLink className="w-4 h-4" />
                </a>
              </div>
              <div className="w-full h-[400px] rounded-lg overflow-hidden">
                <iframe
                  src={`https://www.google.com/maps/embed/v1/place?key=AIzaSyCZIBrnTH_SdjsqTRt4KNCfFIamMP8Tckk&q=${encodeURIComponent(
                    venue.address
                  )}`}
                  width="100%"
                  height="100%"
                  style={{ border: 0 }}
                  allowFullScreen
                  loading="lazy"
                  referrerPolicy="no-referrer-when-downgrade"
                />
              </div>
            </div>
          )}

          {/* Guests Section */}
          <h2 className="font-['Roboto',Helvetica] font-bold text-black text-2xl mb-4">
            Guests
          </h2>

          {loadingAttendees ? (
            <div className="flex justify-center my-6">
              <div className="w-10 h-10 border-t-4 border-green-500 border-solid rounded-full animate-spin"></div>
            </div>
          ) : attendees && attendees.length > 0 ? (
            <div className="grid grid-cols-2 md:grid-cols-4 gap-4 md:gap-6 mb-12">
              {attendees.slice(0, 8).map((attendee, index) => (
                <Card key={index} className="border-none shadow-none">
                  <CardContent className="p-0 flex flex-col items-center">
                    <div className="w-[120px] h-[120px] mb-2 rounded-lg overflow-hidden bg-gray-200">
                      {attendee.user?.profileImage ? (
                        <img
                          className="w-full h-full object-cover"
                          alt={attendee.user.firstName}
                          src={attendee.user.profileImage || "/placeholder.svg"}
                          onError={(e) => {
                            e.target.onerror = null;
                            e.target.src =
                              "https://via.placeholder.com/150?text=?";
                          }}
                        />
                      ) : (
                        <div className="w-full h-full bg-green-100 flex items-center justify-center">
                          <span className="text-green-600 font-bold text-xl">
                            {attendee.user?.firstName?.charAt(0) || "?"}
                          </span>
                        </div>
                      )}
                    </div>
                    <p className="font-['Roboto',Helvetica] font-normal text-black text-base text-center">
                      {attendee.user
                        ? `${attendee.user.firstName || ""} ${
                            attendee.user.lastName || ""
                          }`.trim() || "Guest"
                        : "Guest"}
                    </p>
                    <p className="font-['Roboto',Helvetica] font-extralight text-black text-xs text-center">
                      {attendee.role === "host" ? "Host" : "Attendee"}
                    </p>
                  </CardContent>
                </Card>
              ))}
            </div>
          ) : (
            <div className="text-center py-8 text-gray-500 mb-12">
              <p className="mb-2">No guests have RSVP'd yet</p>
              <p className="text-sm">Be the first to attend this event!</p>
            </div>
          )}

          {attendees && attendees.length > 8 && (
            <div className="text-center mb-12">
              <button
                onClick={() => navigate(`/events/${eventId}/attendees`)}
                className="text-textblue hover:text-textblue/80 font-medium transition underline"
              >
                See all {attendees.length} guests
              </button>
            </div>
          )}

          {/* Discussion Section */}
          <div className="mb-12">
            <h2 className="font-['Roboto',Helvetica] font-bold text-black text-2xl mb-4">
              Discussion
            </h2>

            {/* Comment Form */}
            <div className="bg-gray-50 p-6 rounded-lg mb-8">
              <h3 className="text-lg font-semibold mb-4">Leave a comment</h3>
              <form onSubmit={handleSubmitComment} className="space-y-4">
                <Textarea
                  placeholder="Write your comment here..."
                  className="min-h-[100px] bg-white"
                  value={commentText}
                  onChange={(e) => setCommentText(e.target.value)}
                />
                <Button
                  type="submit"
                  className="bg-textblue hover:bg-textblue/90"
                  disabled={submittingComment || !commentText.trim()}
                >
                  {submittingComment ? (
                    <>
                      <div className="w-4 h-4 border-2 border-white border-t-transparent rounded-full animate-spin mr-2"></div>
                      Posting...
                    </>
                  ) : (
                    "Post Comment"
                  )}
                </Button>
              </form>
            </div>

            {/* Comments List */}
            <div className="space-y-6">
              <div className="flex justify-between items-center">
                <h3 className="text-lg font-semibold">Comments</h3>
                <select
                  value={sortOrder}
                  onChange={(e) => setSortOrder(e.target.value)}
                  className="bg-white border rounded-md px-3 py-1"
                >
                  <option value="newest">Newest First</option>
                  <option value="oldest">Oldest First</option>
                </select>
              </div>

              {comments.length > 0 ? (
                comments
                  .sort((a, b) =>
                    sortOrder === "newest"
                      ? b.timestamp.getTime() - a.timestamp.getTime()
                      : a.timestamp.getTime() - b.timestamp.getTime()
                  )
                  .map((comment) => (
                    <div
                      key={comment.id}
                      className="bg-white p-6 rounded-lg shadow-sm"
                    >
                      <div className="flex justify-between mb-2">
                        <h4 className="font-semibold">{comment.name}</h4>
                        <span className="text-sm text-gray-500">
                          {format(comment.timestamp, "MMM d, yyyy 'at' h:mm a")}
                        </span>
                      </div>
                      <p className="text-gray-700 mb-4">{comment.comment}</p>

                      {/* Replies */}
                      {comment.replies && comment.replies.length > 0 && (
                        <div className="ml-8 mt-4 space-y-4">
                          {comment.replies.map((reply) => (
                            <div
                              key={reply.id}
                              className="bg-gray-50 p-4 rounded-lg"
                            >
                              <div className="flex justify-between mb-2">
                                <h4 className="font-semibold">{reply.name}</h4>
                                <span className="text-sm text-gray-500">
                                  {format(
                                    reply.timestamp,
                                    "MMM d, yyyy 'at' h:mm a"
                                  )}
                                </span>
                              </div>
                              <p className="text-gray-700">{reply.comment}</p>
                            </div>
                          ))}
                        </div>
                      )}

                      <Button variant="outline" className="mt-4">
                        Reply
                      </Button>
                    </div>
                  ))
              ) : (
                <p className="text-gray-500 text-center italic">
                  No comments yet. Be the first to start the discussion!
                </p>
              )}
            </div>
          </div>

          {/* Host controls - only visible to event hosts/organizers */}
          {isHost && (
            <div className="bg-white rounded-lg shadow-sm p-6 mt-8 border-l-4 border-green-500">
              <h2 className="text-xl font-bold text-gray-900 mb-4">
                Host Controls
              </h2>

              <div className="grid grid-cols-1 sm:grid-cols-2 md:grid-cols-3 gap-4">
                {/* Manage form */}
                <div
                  onClick={handleFormNavigation}
                  className="bg-gray-50 hover:bg-gray-100 p-4 rounded-lg cursor-pointer transition border border-gray-200"
                >
                  <div className="flex items-center justify-between mb-2">
                    <h3 className="font-medium">Registration Form</h3>
                    <FileText size={18} className="text-green-600" />
                  </div>
                  <p className="text-sm text-gray-600">
                    {hasForm
                      ? "Edit registration form"
                      : "Create registration form"}
                  </p>
                </div>

                {/* Manage tickets */}
                <div
                  onClick={() => navigate(`/events/${eventId}/tickets/manage`)}
                  className="bg-gray-50 hover:bg-gray-100 p-4 rounded-lg cursor-pointer transition border border-gray-200"
                >
                  <div className="flex items-center justify-between mb-2">
                    <h3 className="font-medium">Tickets</h3>
                    <Ticket size={18} className="text-green-600" />
                  </div>
                  <p className="text-sm text-gray-600">
                    {ticketTypes && ticketTypes.length > 0
                      ? `Manage ${ticketTypes.length} ticket types`
                      : "Create tickets"}
                  </p>
                </div>

                {/* Manage attendees */}
                <div
                  onClick={() => navigate(`/events/${eventId}/attendees`)}
                  className="bg-gray-50 hover:bg-gray-100 p-4 rounded-lg cursor-pointer transition border border-gray-200"
                >
                  <div className="flex items-center justify-between mb-2">
                    <h3 className="font-medium">Attendees</h3>
                    <Users size={18} className="text-green-600" />
                  </div>
                  <p className="text-sm text-gray-600">
                    {goingCount > 0
                      ? `Manage ${goingCount} attendees`
                      : "No attendees yet"}
                  </p>
                </div>

                {/* Edit event */}
                <div
                  onClick={() => navigate(`/events/${eventId}/edit`)}
                  className="bg-gray-50 hover:bg-gray-100 p-4 rounded-lg cursor-pointer transition border border-gray-200"
                >
                  <div className="flex items-center justify-between mb-2">
                    <h3 className="font-medium">Edit Event</h3>
                    <Edit size={18} className="text-green-600" />
                  </div>
                  <p className="text-sm text-gray-600">Update event details</p>
                </div>
              </div>
            </div>
          )}
        </div>

        <FooterBlock />
      </div>
    </div>
  );
};<|MERGE_RESOLUTION|>--- conflicted
+++ resolved
@@ -647,14 +647,10 @@
                           ? "Virtual Event"
                           : "In-Person Event"}{" "}
                         <br />
-<<<<<<< HEAD
-                         {formatDate(event.startDateTime)}, {formatTime(event.startDateTime)} - {formatDate(event.endDateTime)},{formatTime(event.endDateTime)}
-=======
                         {formatDate(event.startDateTime)},{" "}
                         {formatTime(event.startDateTime)} -{" "}
                         {formatDate(event.endDateTime)},
                         {formatTime(event.endDateTime)}
->>>>>>> 43bc2be7
                       </p>
                     </div>
 
